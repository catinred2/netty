--- conflicted
+++ resolved
@@ -20,11 +20,7 @@
   <parent>
     <groupId>io.netty</groupId>
     <artifactId>netty-parent</artifactId>
-<<<<<<< HEAD
-    <version>4.0.24.Final.Easytimer</version>
-=======
-    <version>4.0.25.Final</version>
->>>>>>> 087db82e
+    <version>4.0.25.Final.Easytimer</version>
   </parent>
 
   <artifactId>netty-testsuite</artifactId>
@@ -156,21 +152,5 @@
       </plugin>
     </plugins>
   </build>
-<<<<<<< HEAD
-<distributionManagement>
-		<repository>
-			<id>local-thirdparty</id>
-			<name>Local Repository Release</name>
-			<url>
-				http://192.168.1.30:8081/nexus/content/repositories/thirdparty/</url>
-		</repository>
-		<snapshotRepository>
-			<id>local-thirdparty-snapshots</id>
-			<name>Local Repository Snapshots</name>
-			<url>
-				http://192.168.1.30:8081/nexus/content/repositories/thirdparty-snapshots/</url>
-		</snapshotRepository>
-	</distributionManagement>
-=======
->>>>>>> 087db82e
+
 </project>
